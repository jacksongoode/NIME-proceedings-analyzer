--- conflicted
+++ resolved
@@ -205,7 +205,7 @@
     url = pub['url']
     r = requests.get(url, allow_redirects=True)
     url = re.search(r"jats&quot;,&quot;url&quot;:&quot;(.*?.xml)", r.text).group(1)
-    
+
     r = requests.get(url, allow_redirects=True)
     open(jats_src, 'wb').write(r.content)
 
@@ -214,13 +214,8 @@
 
     :publication (article) from database
     '''
-<<<<<<< HEAD
-    fn = pub['url'].split('/')[-1]
-    pdf_path = pdf_src + fn
-=======
     pdf_fn = pub['url'].split('/')[-1]
     pdf_path = pdf_src + pdf_fn
->>>>>>> e47a4ece
 
     # Allows for override of corrupted pdfs
     if os.path.isfile(pdf_path):
@@ -232,11 +227,7 @@
     if pub['page count'] == 'N/A':
         pdf = open(pdf_path, 'rb')
         check = False
-<<<<<<< HEAD
-        while True:
-=======
         while True: # try once
->>>>>>> e47a4ece
             try:
                 parser = PDFParser(pdf)
                 document = PDFDocument(parser)
@@ -253,11 +244,7 @@
 
         pub['page count'] = resolve1(document.catalog['Pages'])['Count']
 
-<<<<<<< HEAD
-    fn = fn.split('.')[0]
-=======
     fn = pdf_fn.split('.')[0]
->>>>>>> e47a4ece
     miner_text_file = f'{text_src}miner/miner_{fn}.txt'
 
     # Read miner text if exists
